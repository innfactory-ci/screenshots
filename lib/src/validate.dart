--- conflicted
+++ resolved
@@ -207,12 +207,8 @@
 void _reportSupportedDevices(Screens screens) {
   stdout.write('\n  Devices with supported screens:\n');
   screens.screens.forEach((os, v) {
-<<<<<<< HEAD
     // omit ios devices if not on mac
-    if (!(!Platform.isMacOS && os == 'ios')) {
-=======
     if (!(!platform.isMacOS && os == 'ios')) {
->>>>>>> e00eb1dd
       stdout.write('    $os:\n');
       v.forEach((screenId, screenProps) {
         // omit devices that have screens that are
