import 'dart:async';
import 'dart:io';

import 'archive.dart';
import 'config.dart';
import 'daemon_client.dart';
import 'fastlane.dart' as fastlane;
import 'globals.dart';
import 'image_processor.dart';
import 'orientation.dart' as orient;
import 'resources.dart' as resources;
import 'screens.dart';
import 'utils.dart' as utils;

/// Capture screenshots, process, and load into fastlane according to config file.
///
/// For each locale and device or emulator/simulator:
///
/// 1. If not a real device, start the emulator/simulator for current locale.
/// 2. Run each integration test and capture the screenshots.
/// 3. Process the screenshots including adding a frame if required.
/// 4. Move processed screenshots to fastlane destination for upload to stores.
/// 5. If not a real device, stop emulator/simulator.
Future<void> run(
    [String configPath = kConfigFileName, String _runMode = 'normal']) async {
  final runMode = utils.getRunModeEnum(_runMode);

  final screens = Screens();
  await screens.init();

  // start flutter daemon
  print('Starting flutter daemon...');
  final daemonClient = DaemonClient();
  daemonClient.verbose = true;
  await daemonClient.start;
  // get all attached devices and running emulators/simulators
  final devices = await daemonClient.devices;
  // get all available unstarted android emulators
  // note: unstarted simulators are not properly included in this list
  //       so have to be handled separately
  final emulators = await daemonClient.emulators;

  final config = Config(configPath: configPath);
  // validate config file
  // ignore: invalid_use_of_visible_for_testing_member
  await config.validate(screens, devices, emulators);
  final configInfo = config.configInfo;

  // init
  final stagingDir = configInfo['staging'];
  await Directory(stagingDir + '/$kTestScreenshotsDir').create(recursive: true);
  await resources.unpackScripts(stagingDir);
  final archiveDir = configInfo['archive'];
  Archive archive = Archive(stagingDir, archiveDir);
  if (archiveDir == null) {
    await fastlane.clearFastlaneDirs(configInfo, screens, runMode);
  } else {
    print('Archiving screenshots to ${archive.archiveDirPrefix}...');
  }
  // run integration tests in each real device (or emulator/simulator) for
  // each locale and process screenshots
  await runTestsOnAll(
      daemonClient, devices, emulators, config, screens, runMode, archive);
  // shutdown daemon
  await daemonClient.stop;

  print('\n\nScreen images are available in:');
  if (runMode == RunMode.recording) {
    final recordingDir = configInfo['recording'];
    print('  $recordingDir/ios/fastlane/screenshots');
    print('  $recordingDir/android/fastlane/metadata/android');
  } else {
    if (archiveDir == null) {
      print('  ios/fastlane/screenshots');
      print('  android/fastlane/metadata/android');
      print('for upload to both Apple and Google consoles.');
      print('\nFor uploading and other automation options see:');
      print('  https://pub.dartlang.org/packages/fledge');
    } else {
      print('  ${archive.archiveDirPrefix}');
    }
  }
  print('\nscreenshots completed successfully.');
}

/// Run the screenshot integration tests on current device, emulator or simulator.
///
/// Each test is expected to generate a sequential number of screenshots.
/// (to match order of appearance in Apple and Google stores)
///
/// Assumes the integration tests capture the screen shots into a known directory using
/// provided [capture_screen.screenshot()].
Future runTestsOnAll(DaemonClient daemonClient, List devices, List emulators,
    Config config, Screens screens, RunMode runMode, Archive archive) async {
  final configInfo = config.configInfo;
  final locales = configInfo['locales'];
  final stagingDir = configInfo['staging'];
  final testPaths = configInfo['tests'];
  final configDeviceNames = utils.getAllConfiguredDeviceNames(configInfo);
  final imageProcessor = ImageProcessor(screens, configInfo);

  final recordingDir = configInfo['recording'];
  final archiveDir = configInfo['archive'];
  switch (runMode) {
    case RunMode.normal:
      break;
    case RunMode.recording:
      recordingDir == null
          ? throw 'Error: \'recording\' dir is not specified in screenshots.yaml'
          : null;
      break;
    case RunMode.comparison:
      runMode == RunMode.comparison && (!(await utils.isRecorded(recordingDir)))
          ? throw 'Error: a recording must be run before a comparison'
          : null;
      break;
    case RunMode.archive:
      archiveDir == null
          ? throw 'Error: \'archive\' dir is not specified in screenshots.yaml'
          : null;
      break;
  }

  for (final configDeviceName in configDeviceNames) {
    // look for matching device first
    final device = _findDevice(devices, emulators, configDeviceName);

    String deviceId;
    Map emulator;
    Map simulator;
    bool pendingIosLocaleChangeAtStart = false;
    if (device != null) {
      deviceId = device['id'];
    } else {
      // if no matching device, look for matching android emulator
      // and start it
      emulator = utils.findEmulator(emulators, configDeviceName);
      if (emulator != null) {
        print('Starting $configDeviceName...');
        deviceId =
            await _startEmulator(daemonClient, emulator['id'], stagingDir);
      } else {
        // if no matching android emulator, look for matching ios simulator
        // and start it
        simulator = utils.getHighestIosSimulator(
            utils.getIosSimulators(), configDeviceName);
        deviceId = simulator['udid'];
        // check if current device is pending a locale change
        if (locales[0] == utils.getIosSimulatorLocale(deviceId)) {
          print('Starting $configDeviceName...');
          startSimulator(deviceId);
        } else {
          pendingIosLocaleChangeAtStart = true;
          print('Not starting $configDeviceName due to pending locale change');
        }
      }
    }
    deviceId == null
        ? throw 'Error: device \'$configDeviceName\' not found'
        : null;

    final deviceType = getDeviceType(configInfo, configDeviceName);
    // if device is real ios or android, cannot change locale
    if (device != null && !device['emulator']) {
      final defaultLocale = 'en-US'; // todo: need actual local
      print('Warning: the locale of a real device cannot be changed.');
      await runProcessTests(config, screens, configDeviceName, defaultLocale,
          deviceType, testPaths, deviceId, imageProcessor, runMode, archive);
    } else {
      // Check for a running android device or emulator
      bool isRunningAndroidDeviceOrEmulator(Map device, Map emulator) {
        return (device != null && device['platform'] != 'ios') ||
            (device == null && emulator != null);
      }

      // save original locale for reverting later if necessary
      String origAndroidLocale;
      if (isRunningAndroidDeviceOrEmulator(device, emulator)) {
        origAndroidLocale = utils.getAndroidDeviceLocale(deviceId);
      }

      for (final locale in locales) {
        // set locale if android device or emulator
        if (isRunningAndroidDeviceOrEmulator(device, emulator)) {
          await setEmulatorLocale(deviceId, locale, configDeviceName);
        }
        // set locale if ios simulator
        if ((device != null &&
            device['platform'] == 'ios' &&
            device['emulator'])) {
          // an already running simulator
          await setSimulatorLocale(
              deviceId, configDeviceName, locale, stagingDir);
        } else {
          if (device == null && simulator != null) {
            if (pendingIosLocaleChangeAtStart) {
              // a non-running simulator
              await setSimulatorLocale(
                  deviceId, configDeviceName, locale, stagingDir,
                  running: false);
              pendingIosLocaleChangeAtStart = false;
            } else {
              // a running simulator
              await setSimulatorLocale(
                  deviceId, configDeviceName, locale, stagingDir);
            }
          }
        }
        // run tests and process images
        await runProcessTests(config, screens, configDeviceName, locale,
            deviceType, testPaths, deviceId, imageProcessor, runMode, archive);
      }
      // if an emulator was started, revert locale if necessary and shut it down
      if (emulator != null) {
        await setEmulatorLocale(deviceId, origAndroidLocale, configDeviceName);
        await shutdownAndroidEmulator(daemonClient, deviceId);
      }
<<<<<<< HEAD
      final deviceType = getDeviceType(configInfo, configDeviceName);

      // store env for later use by tests
      // ignore: invalid_use_of_visible_for_testing_member
      await config.storeEnv(screens, configDeviceName, locale,
          utils.getStringFromEnum(deviceType));

      // Change orientation if required
      final deviceOrientation = configInfo['devices']
              [utils.getStringFromEnum(deviceType)][configDeviceName]
          ['orientation'];
      if (deviceOrientation.isNotEmpty) {
        final orientation = orient.getOrientationEnum(deviceOrientation);
        switch (deviceType) {
          case DeviceType.android:
            final currentDevice =
                utils.getDeviceFromId(await daemonClient.devices, deviceId);
            currentDevice == null
                ? throw 'Error: device \'$configDeviceName\' not found in flutter daemon.'
                : null;
            if (currentDevice['emulator']) {
              orient.changeDeviceOrientation(deviceType, orientation,
                  deviceId: deviceId);
            } else {
              print(
                  'Warning: cannot change orientation of a real android device.');
            }
            break;
          case DeviceType.ios:
            orient.changeDeviceOrientation(deviceType, orientation,
                scriptDir: '$stagingDir/resources/script');
            break;
        }
      }

      // run tests
      for (final testPath in testPaths) {
        print(
            'Running $testPath on \'$configDeviceName\' in locale $locale...');
        await utils.streamCmd('flutter', ['-d', deviceId, 'drive', testPath]);

        // process screenshots
        await imageProcessor.process(deviceType, configDeviceName, locale);
=======
      if (simulator != null) {
        // todo: revert locale
        shutdownSimulator(deviceId);
>>>>>>> e0a5d13b
      }
    }
  }
}

Future runProcessTests(
    Config config,
    Screens screens,
    configDeviceName,
    String locale,
    DeviceType deviceType,
    testPaths,
    String deviceId,
    ImageProcessor imageProcessor,
    RunMode runMode,
    Archive archive) async {
  // store env for later use by tests
  // ignore: invalid_use_of_visible_for_testing_member
  await config.storeEnv(
      screens, configDeviceName, locale, utils.getStringFromEnum(deviceType));
  for (final testPath in testPaths) {
    print('Running $testPath on \'$configDeviceName\' in locale $locale...');
    await utils.streamCmd('flutter', ['-d', deviceId, 'drive', testPath]);
    // process screenshots
    await imageProcessor.process(
        deviceType, configDeviceName, locale, runMode, archive);
  }
}

void shutdownSimulator(String deviceId) {
  cmd('xcrun', ['simctl', 'shutdown', deviceId]);
}

void startSimulator(String deviceId) {
  cmd('xcrun', ['simctl', 'boot', deviceId]);
}

/// Start android emulator and return device id.
Future<String> _startEmulator(
    DaemonClient daemonClient, String emulatorId, stagingDir) async {
  if (Platform.environment['CI'] == 'true') {
    // testing on CI/CD requires starting emulator in a specific way
    await _startAndroidEmulatorOnCI(emulatorId, stagingDir);
    return utils.findAndroidDeviceId(emulatorId);
  } else {
    // testing locally, so start emulator in normal way
    return await daemonClient.launchEmulator(emulatorId);
  }
}

/// Find a real device or running emulator/simulator for [deviceName].
Map _findDevice(List devices, List emulators, String deviceName) {
  final device = devices.firstWhere((device) {
    if (device['platform'] == 'ios') {
      if (device['emulator']) {
        // running ios simulator
        return device['name'] == deviceName;
      } else {
        // real ios device
        return device['model'].contains(deviceName);
      }
    } else {
      if (device['emulator']) {
        // running android emulator
        return _findDeviceEmulator(emulators, device['id'])['name'] ==
            deviceName;
      } else {
        // real android device
        return device['name'] == deviceName;
      }
    }
  }, orElse: () => null);
  return device;
}

/// Set the locale for a running simulator.
Future setSimulatorLocale(
    String deviceId, String deviceName, String testLocale, stagingDir,
    {bool running = true}) async {
  // a running simulator
  final deviceLocale = utils.getIosSimulatorLocale(deviceId);
//  print('simulator locale=$deviceLocale');
  if (testLocale != deviceLocale) {
    if (running) shutdownSimulator(deviceId);
    print(
        'Changing locale from $deviceLocale to $testLocale on \'$deviceName\'...');
    await _changeSimulatorLocale(stagingDir, deviceId, testLocale);
    print('Starting $deviceName...');
    startSimulator(deviceId);
  }
}

/// Set the locale of a running emulator.
Future<void> setEmulatorLocale(String deviceId, testLocale, deviceName) async {
  final deviceLocale = utils.getAndroidDeviceLocale(deviceId);
  print('emulator locale=$deviceLocale');
  if (deviceLocale != null &&
      deviceLocale != '' &&
      deviceLocale != testLocale) {
    //          daemonClient.verbose = true;
    print(
        'Changing locale from $deviceLocale to $testLocale on \'$deviceName\'...');
    changeAndroidLocale(deviceId, deviceLocale, testLocale);
    //          daemonClient.verbose = false;
    await utils.waitAndroidLocaleChange(deviceId, testLocale);
  }
}

/// Change local of real android device or running emulator.
void changeAndroidLocale(
    String deviceId, String deviceLocale, String testLocale) {
  if (cmd('adb', ['-s', deviceId, 'root'], '.', true) ==
      'adbd cannot run as root in production builds\n') {
    stdout.write(
        'Warning: locale will not be changed. Running in locale \'$deviceLocale\'.\n');
    stdout.write(
        'To change locale you must use a non-production emulator (one that does not depend on Play Store). See:\n');
    stdout.write(
        '    https://stackoverflow.com/questions/43923996/adb-root-is-not-working-on-emulator/45668555#45668555 for details.\n');
  }
  // adb shell "setprop persist.sys.locale fr-CA; setprop ctl.restart zygote"
  cmd('adb', [
    '-s',
    deviceId,
    'shell',
    'setprop',
    'persist.sys.locale',
    testLocale,
    ';',
    'setprop',
    'ctl.restart',
    'zygote'
  ]);
}

/// Change locale of non-running simulator.
Future _changeSimulatorLocale(
    String stagingDir, String name, String testLocale) async {
  await utils.streamCmd('$stagingDir/resources/script/simulator-controller',
      [name, 'locale', testLocale]);
}

/// Shutdown an android emulator.
Future<String> shutdownAndroidEmulator(
    DaemonClient daemonClient, String deviceId) async {
  cmd('adb', ['-s', deviceId, 'emu', 'kill'], '.', true);
//  await waitAndroidEmulatorShutdown(deviceId);
  final device = await daemonClient.waitForEvent(Event.deviceRemoved);
  if (device['id'] != deviceId) {
    throw 'Error: device id \'$deviceId\' not shutdown';
  }
  return device['id'];
}

/// Start android emulator in a CI environment.
Future _startAndroidEmulatorOnCI(String emulatorId, String stagingDir) async {
  // testing on CI/CD requires starting emulator in a specific way
  final androidHome = Platform.environment['ANDROID_HOME'];
  await utils.streamCmd(
      '$androidHome/emulator/emulator',
      [
        '-avd',
        emulatorId,
        '-no-audio',
        '-no-window',
        '-no-snapshot',
        '-gpu',
        'swiftshader',
      ],
      '.',
      ProcessStartMode.detached);
  // wait for emulator to start
  await utils
      .streamCmd('$stagingDir/resources/script/android-wait-for-emulator', []);
}

/// Find the emulator info of a running device.
Map _findDeviceEmulator(List emulators, String deviceId) {
  return emulators.firstWhere(
      (emulator) => emulator['id'] == utils.getAndroidEmulatorId(deviceId),
      orElse: () => null);
}

/// Get device type from config info
DeviceType getDeviceType(Map configInfo, String deviceName) {
  final androidDeviceNames = configInfo['devices']['android']?.keys ?? [];
  final iosDeviceNames = configInfo['devices']['ios']?.keys ?? [];
  // search in both
  DeviceType deviceType =
      androidDeviceNames.contains(deviceName) ? DeviceType.android : null;
  deviceType = deviceType == null
      ? iosDeviceNames.contains(deviceName) ? DeviceType.ios : null
      : deviceType;
  return deviceType;
}

/// Execute command [cmd] with arguments [arguments] in a separate process
/// and return stdout as string.
///
/// If [silent] is false, output to stdout.
String cmd(String cmd, List<String> arguments,
    [String workingDir = '.', bool silent = false]) {
//  print(
//      'cmd=\'$cmd ${arguments.join(" ")}\', workingDir=$workingDir, silent=$silent');
  final result = Process.runSync(cmd, arguments, workingDirectory: workingDir);
  if (!silent) stdout.write(result.stdout);
  if (result.exitCode != 0) {
    stderr.write(result.stderr);
    throw 'command failed: exitcode=${result.exitCode}, cmd=\'$cmd ${arguments.join(" ")}\', workingDir=$workingDir, silent=$silent';
  }
  // return stdout
  return result.stdout;
}<|MERGE_RESOLUTION|>--- conflicted
+++ resolved
@@ -31,7 +31,6 @@
   // start flutter daemon
   print('Starting flutter daemon...');
   final daemonClient = DaemonClient();
-  daemonClient.verbose = true;
   await daemonClient.start;
   // get all attached devices and running emulators/simulators
   final devices = await daemonClient.devices;
@@ -206,22 +205,6 @@
             }
           }
         }
-        // run tests and process images
-        await runProcessTests(config, screens, configDeviceName, locale,
-            deviceType, testPaths, deviceId, imageProcessor, runMode, archive);
-      }
-      // if an emulator was started, revert locale if necessary and shut it down
-      if (emulator != null) {
-        await setEmulatorLocale(deviceId, origAndroidLocale, configDeviceName);
-        await shutdownAndroidEmulator(daemonClient, deviceId);
-      }
-<<<<<<< HEAD
-      final deviceType = getDeviceType(configInfo, configDeviceName);
-
-      // store env for later use by tests
-      // ignore: invalid_use_of_visible_for_testing_member
-      await config.storeEnv(screens, configDeviceName, locale,
-          utils.getStringFromEnum(deviceType));
 
       // Change orientation if required
       final deviceOrientation = configInfo['devices']
@@ -251,20 +234,20 @@
         }
       }
 
-      // run tests
-      for (final testPath in testPaths) {
-        print(
-            'Running $testPath on \'$configDeviceName\' in locale $locale...');
-        await utils.streamCmd('flutter', ['-d', deviceId, 'drive', testPath]);
-
-        // process screenshots
-        await imageProcessor.process(deviceType, configDeviceName, locale);
-=======
-      if (simulator != null) {
-        // todo: revert locale
-        shutdownSimulator(deviceId);
->>>>>>> e0a5d13b
-      }
+      // run tests and process images
+      await runProcessTests(config, screens, configDeviceName, locale,
+          deviceType, testPaths, deviceId, imageProcessor, runMode, archive);
+
+    }
+
+    // if an emulator was started, revert locale if necessary and shut it down
+    if (emulator != null) {
+      await setEmulatorLocale(deviceId, origAndroidLocale, configDeviceName);
+      await shutdownAndroidEmulator(daemonClient, deviceId);
+    }
+    if (simulator != null) {
+      // todo: revert locale
+      shutdownSimulator(deviceId);
     }
   }
 }
