--- conflicted
+++ resolved
@@ -211,28 +211,9 @@
         await setEmulatorLocale(deviceId, origAndroidLocale, configDeviceName);
         await shutdownAndroidEmulator(daemonClient, deviceId);
       }
-<<<<<<< HEAD
-      final deviceType = getDeviceType(configInfo, configDeviceName);
-
-      // store env for later use by tests
-      // ignore: invalid_use_of_visible_for_testing_member
-      await config.storeEnv(screens, configDeviceName, locale,
-          utils.getStringFromEnum(deviceType));
-
-      // run tests
-      for (final testPath in testPaths) {
-        print(
-            'Running $testPath on \'$configDeviceName\' in locale $locale...');
-        await utils.streamCmd('flutter', ['-d', deviceId, 'drive', testPath]);
-
-        // process screenshots
-        await imageProcessor.process(
-            deviceType, configDeviceName, locale, runMode, archive);
-=======
       if (simulator != null) {
         // todo: revert locale
         shutdownSimulator(deviceId);
->>>>>>> 2b971b58
       }
     }
   }
